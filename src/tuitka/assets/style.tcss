--- conflicted
+++ resolved
@@ -7,10 +7,6 @@
     color: $text;
 }
 
-<<<<<<< HEAD
-/* Footer styling */
-=======
->>>>>>> d0ad9a0b
 Footer {
     background: $surface;
 }
